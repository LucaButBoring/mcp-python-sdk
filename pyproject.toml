[project]
name = "mcp"
dynamic = ["version"]
description = "Model Context Protocol SDK"
readme = "README.md"
requires-python = ">=3.10"
authors = [{ name = "Anthropic, PBC." }]
maintainers = [
    { name = "David Soria Parra", email = "davidsp@anthropic.com" },
    { name = "Justin Spahr-Summers", email = "justin@anthropic.com" },
]
keywords = ["git", "mcp", "llm", "automation"]
license = { text = "MIT" }
classifiers = [
    "Development Status :: 4 - Beta",
    "Intended Audience :: Developers",
    "License :: OSI Approved :: MIT License",
    "Programming Language :: Python :: 3",
    "Programming Language :: Python :: 3.10",
    "Programming Language :: Python :: 3.11",
    "Programming Language :: Python :: 3.12",
    "Programming Language :: Python :: 3.13",
]
dependencies = [
    "anyio>=4.5",
    "httpx>=0.27",
    "httpx-sse>=0.4",
    "pydantic>=2.8.0,<3.0.0",
    "starlette>=0.27",
    "python-multipart>=0.0.9",
    "sse-starlette>=1.6.1",
    "pydantic-settings>=2.5.2",
    "uvicorn>=0.23.1; sys_platform != 'emscripten'",
    "jsonschema>=4.20.0",
    "pywin32>=310; sys_platform == 'win32'",
]

[project.optional-dependencies]
rich = ["rich>=13.9.4"]
cli = ["typer>=0.16.0", "python-dotenv>=1.0.0"]
ws = ["websockets>=15.0.1"]

[project.scripts]
mcp = "mcp.cli:app [cli]"

[tool.uv]
default-groups = ["dev", "docs"]
required-version = ">=0.7.2"

[dependency-groups]
dev = [
    "pyright>=1.1.391",
    "pytest>=8.3.4",
    "ruff>=0.8.5",
    "trio>=0.26.2",
    "pytest-flakefinder>=1.1.0",
    "pytest-xdist>=3.6.1",
    "pytest-examples>=0.0.14",
    "pytest-pretty>=1.2.0",
    "inline-snapshot>=0.23.0",
    "dirty-equals>=0.9.0",
]
docs = [
    "mkdocs>=1.6.1",
    "mkdocs-glightbox>=0.4.0",
    "mkdocs-material[imaging]>=9.5.45",
    "mkdocstrings-python>=1.12.2",
]

[build-system]
requires = ["hatchling", "uv-dynamic-versioning"]
build-backend = "hatchling.build"

[tool.hatch.version]
source = "uv-dynamic-versioning"

[tool.uv-dynamic-versioning]
vcs = "git"
style = "pep440"
bump = true

[project.urls]
Homepage = "https://modelcontextprotocol.io"
Repository = "https://github.com/modelcontextprotocol/python-sdk"
Issues = "https://github.com/modelcontextprotocol/python-sdk/issues"

[tool.hatch.build.targets.wheel]
packages = ["src/mcp"]

[tool.pyright]
include = ["src/mcp", "tests", "examples/servers"]
venvPath = "."
venv = ".venv"
strict = ["src/mcp/**/*.py"]

[tool.ruff.lint]
select = ["C4", "E", "F", "I", "PERF", "UP"]
ignore = ["PERF203"]

[tool.ruff]
line-length = 120
target-version = "py310"
extend-exclude = ["README.md"]

[tool.ruff.lint.per-file-ignores]
"__init__.py" = ["F401"]
"tests/server/fastmcp/test_func_metadata.py" = ["E501"]

[tool.uv.workspace]
<<<<<<< HEAD
members = ["examples/clients/*", "examples/servers/*"]
=======
members = ["examples/servers/*", "examples/snippets"]
>>>>>>> f55831ee

[tool.uv.sources]
mcp = { workspace = true }

[tool.pytest.ini_options]
log_cli = true
xfail_strict = true
addopts = """
    --color=yes
    --capture=fd
    --numprocesses auto
"""
filterwarnings = [
    "error",
    # This should be fixed on Uvicorn's side.
    "ignore::DeprecationWarning:websockets",
    "ignore:websockets.server.WebSocketServerProtocol is deprecated:DeprecationWarning",
    "ignore:Returning str or bytes.*:DeprecationWarning:mcp.server.lowlevel",
<<<<<<< HEAD
=======
    # pywin32 internal deprecation warning
    "ignore:getargs.*The 'u' format is deprecated:DeprecationWarning"
>>>>>>> f55831ee
]<|MERGE_RESOLUTION|>--- conflicted
+++ resolved
@@ -107,11 +107,7 @@
 "tests/server/fastmcp/test_func_metadata.py" = ["E501"]
 
 [tool.uv.workspace]
-<<<<<<< HEAD
-members = ["examples/clients/*", "examples/servers/*"]
-=======
-members = ["examples/servers/*", "examples/snippets"]
->>>>>>> f55831ee
+members = ["examples/clients/*", "examples/servers/*", "examples/snippets"]
 
 [tool.uv.sources]
 mcp = { workspace = true }
@@ -130,9 +126,6 @@
     "ignore::DeprecationWarning:websockets",
     "ignore:websockets.server.WebSocketServerProtocol is deprecated:DeprecationWarning",
     "ignore:Returning str or bytes.*:DeprecationWarning:mcp.server.lowlevel",
-<<<<<<< HEAD
-=======
     # pywin32 internal deprecation warning
     "ignore:getargs.*The 'u' format is deprecated:DeprecationWarning"
->>>>>>> f55831ee
 ]