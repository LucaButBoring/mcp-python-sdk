"""
OAuth2 Authentication implementation for HTTPX.

Implements authorization code flow with PKCE and automatic token refresh.
"""

import base64
import hashlib
import logging
import re
import secrets
import string
import time
from collections.abc import AsyncGenerator, Awaitable, Callable
from dataclasses import dataclass, field
from typing import Protocol
from urllib.parse import urlencode, urljoin, urlparse

import anyio
import httpx
from pydantic import BaseModel, Field, ValidationError

from mcp.client.streamable_http import MCP_PROTOCOL_VERSION
from mcp.shared.auth import (
    OAuthClientInformationFull,
    OAuthClientMetadata,
    OAuthMetadata,
    OAuthToken,
    ProtectedResourceMetadata,
)
from mcp.shared.auth_utils import check_resource_allowed, resource_url_from_server_url
from mcp.types import LATEST_PROTOCOL_VERSION

logger = logging.getLogger(__name__)


class OAuthFlowError(Exception):
    """Base exception for OAuth flow errors."""


class OAuthTokenError(OAuthFlowError):
    """Raised when token operations fail."""


class OAuthRegistrationError(OAuthFlowError):
    """Raised when client registration fails."""


class PKCEParameters(BaseModel):
    """PKCE (Proof Key for Code Exchange) parameters."""

    code_verifier: str = Field(..., min_length=43, max_length=128)
    code_challenge: str = Field(..., min_length=43, max_length=128)

    @classmethod
    def generate(cls) -> "PKCEParameters":
        """Generate new PKCE parameters."""
        code_verifier = "".join(secrets.choice(string.ascii_letters + string.digits + "-._~") for _ in range(128))
        digest = hashlib.sha256(code_verifier.encode()).digest()
        code_challenge = base64.urlsafe_b64encode(digest).decode().rstrip("=")
        return cls(code_verifier=code_verifier, code_challenge=code_challenge)


class TokenStorage(Protocol):
    """Protocol for token storage implementations."""

    async def get_tokens(self) -> OAuthToken | None:
        """Get stored tokens."""
        ...

    async def set_tokens(self, tokens: OAuthToken) -> None:
        """Store tokens."""
        ...

    async def get_client_info(self) -> OAuthClientInformationFull | None:
        """Get stored client information."""
        ...

    async def set_client_info(self, client_info: OAuthClientInformationFull) -> None:
        """Store client information."""
        ...


@dataclass
class OAuthContext:
    """OAuth flow context."""

    server_url: str
    client_metadata: OAuthClientMetadata
    storage: TokenStorage
    redirect_handler: Callable[[str], Awaitable[None]] | None
    callback_handler: Callable[[], Awaitable[tuple[str, str | None]]] | None
    timeout: float = 300.0

    # Discovered metadata
    protected_resource_metadata: ProtectedResourceMetadata | None = None
    oauth_metadata: OAuthMetadata | None = None
    auth_server_url: str | None = None
    protocol_version: str | None = None

    # Client registration
    client_info: OAuthClientInformationFull | None = None

    # Token management
    current_tokens: OAuthToken | None = None
    token_expiry_time: float | None = None

    # State
    lock: anyio.Lock = field(default_factory=anyio.Lock)

    # Discovery state for fallback support
    discovery_base_url: str | None = None
    discovery_pathname: str | None = None

    def get_authorization_base_url(self, server_url: str) -> str:
        """Extract base URL by removing path component."""
        parsed = urlparse(server_url)
        return f"{parsed.scheme}://{parsed.netloc}"

    def update_token_expiry(self, token: OAuthToken) -> None:
        """Update token expiry time."""
        if token.expires_in:
            self.token_expiry_time = time.time() + token.expires_in
        else:
            self.token_expiry_time = None

    def is_token_valid(self) -> bool:
        """Check if current token is valid."""
        return bool(
            self.current_tokens
            and self.current_tokens.access_token
            and (not self.token_expiry_time or time.time() <= self.token_expiry_time)
        )

    def can_refresh_token(self) -> bool:
        """Check if token can be refreshed."""
        return bool(self.current_tokens and self.current_tokens.refresh_token and self.client_info)

    def clear_tokens(self) -> None:
        """Clear current tokens."""
        self.current_tokens = None
        self.token_expiry_time = None

    def get_resource_url(self) -> str:
        """Get resource URL for RFC 8707.

        Uses PRM resource if it's a valid parent, otherwise uses canonical server URL.
        """
        resource = resource_url_from_server_url(self.server_url)

        # If PRM provides a resource that's a valid parent, use it
        if self.protected_resource_metadata and self.protected_resource_metadata.resource:
            prm_resource = str(self.protected_resource_metadata.resource)
            if check_resource_allowed(requested_resource=resource, configured_resource=prm_resource):
                resource = prm_resource

        return resource

    def should_include_resource_param(self, protocol_version: str | None = None) -> bool:
        """Determine if the resource parameter should be included in OAuth requests.

        Returns True if:
        - Protected resource metadata is available, OR
        - MCP-Protocol-Version header is 2025-06-18 or later
        """
        # If we have protected resource metadata, include the resource param
        if self.protected_resource_metadata is not None:
            return True

        # If no protocol version provided, don't include resource param
        if not protocol_version:
            return False

        # Check if protocol version is 2025-06-18 or later
        # Version format is YYYY-MM-DD, so string comparison works
        return protocol_version >= "2025-06-18"


class OAuthClientProvider(httpx.Auth):
    """
    OAuth2 authentication for httpx.
    Handles OAuth flow with automatic client registration and token storage.
    """

    requires_response_body = True

    def __init__(
        self,
        server_url: str,
        client_metadata: OAuthClientMetadata,
        storage: TokenStorage,
        redirect_handler: Callable[[str], Awaitable[None]] | None = None,
        callback_handler: Callable[[], Awaitable[tuple[str, str | None]]] | None = None,
        timeout: float = 300.0,
    ):
        """Initialize OAuth2 authentication."""
        self.context = OAuthContext(
            server_url=server_url,
            client_metadata=client_metadata,
            storage=storage,
            redirect_handler=redirect_handler,
            callback_handler=callback_handler,
            timeout=timeout,
        )
        self._initialized = False

    def _extract_resource_metadata_from_www_auth(self, init_response: httpx.Response) -> str | None:
        """
        Extract protected resource metadata URL from WWW-Authenticate header as per RFC9728.

        Returns:
            Resource metadata URL if found in WWW-Authenticate header, None otherwise
        """
        if not init_response or init_response.status_code != 401:
            return None

        www_auth_header = init_response.headers.get("WWW-Authenticate")
        if not www_auth_header:
            return None

        # Pattern matches: resource_metadata="url" or resource_metadata=url (unquoted)
        pattern = r'resource_metadata=(?:"([^"]+)"|([^\s,]+))'
        match = re.search(pattern, www_auth_header)

        if match:
            # Return quoted value if present, otherwise unquoted value
            return match.group(1) or match.group(2)

        return None

    async def _discover_protected_resource(self, init_response: httpx.Response) -> httpx.Request:
        # RFC9728: Try to extract resource_metadata URL from WWW-Authenticate header of the initial response
        url = self._extract_resource_metadata_from_www_auth(init_response)

        if not url:
            # Fallback to well-known discovery
            auth_base_url = self.context.get_authorization_base_url(self.context.server_url)
            url = urljoin(auth_base_url, "/.well-known/oauth-protected-resource")

        return httpx.Request("GET", url, headers={MCP_PROTOCOL_VERSION: LATEST_PROTOCOL_VERSION})

    async def _handle_protected_resource_response(self, response: httpx.Response) -> None:
        """Handle discovery response."""
        if response.status_code == 200:
            try:
                content = await response.aread()
                metadata = ProtectedResourceMetadata.model_validate_json(content)
                self.context.protected_resource_metadata = metadata
                if metadata.authorization_servers:
                    self.context.auth_server_url = str(metadata.authorization_servers[0])
            except ValidationError:
                pass

    def _build_well_known_path(self, pathname: str) -> str:
        """Construct well-known path for OAuth metadata discovery."""
        well_known_path = f"/.well-known/oauth-authorization-server{pathname}"
        if pathname.endswith("/"):
            # Strip trailing slash from pathname to avoid double slashes
            well_known_path = well_known_path[:-1]
        return well_known_path

    def _should_attempt_fallback(self, response_status: int, pathname: str) -> bool:
        """Determine if fallback to root discovery should be attempted."""
        return response_status == 404 and pathname != "/"

    async def _try_metadata_discovery(self, url: str) -> httpx.Request:
        """Build metadata discovery request for a specific URL."""
        return httpx.Request("GET", url, headers={MCP_PROTOCOL_VERSION: LATEST_PROTOCOL_VERSION})

    async def _discover_oauth_metadata(self) -> httpx.Request:
        """Build OAuth metadata discovery request with fallback support."""
        if self.context.auth_server_url:
            auth_server_url = self.context.auth_server_url
        else:
            auth_server_url = self.context.server_url

        # Per RFC 8414, try path-aware discovery first
        parsed = urlparse(auth_server_url)
        well_known_path = self._build_well_known_path(parsed.path)
        base_url = f"{parsed.scheme}://{parsed.netloc}"
        url = urljoin(base_url, well_known_path)

        # Store fallback info for use in response handler
        self.context.discovery_base_url = base_url
        self.context.discovery_pathname = parsed.path

        return await self._try_metadata_discovery(url)

    async def _discover_oauth_metadata_fallback(self) -> httpx.Request:
        """Build fallback OAuth metadata discovery request for legacy servers."""
        base_url = getattr(self.context, "discovery_base_url", "")
        if not base_url:
            raise OAuthFlowError("No base URL available for fallback discovery")

        # Fallback to root discovery for legacy servers
        url = urljoin(base_url, "/.well-known/oauth-authorization-server")
        return await self._try_metadata_discovery(url)

    async def _handle_oauth_metadata_response(self, response: httpx.Response, is_fallback: bool = False) -> bool:
        """Handle OAuth metadata response. Returns True if handled successfully."""
        if response.status_code == 200:
            try:
                content = await response.aread()
                metadata = OAuthMetadata.model_validate_json(content)
                self.context.oauth_metadata = metadata
                # Apply default scope if none specified
                if self.context.client_metadata.scope is None and metadata.scopes_supported is not None:
                    self.context.client_metadata.scope = " ".join(metadata.scopes_supported)
                return True
            except ValidationError:
                pass

        # Check if we should attempt fallback (404 on path-aware discovery)
        if not is_fallback and self._should_attempt_fallback(
            response.status_code, getattr(self.context, "discovery_pathname", "/")
        ):
            return False  # Signal that fallback should be attempted

        return True  # Signal no fallback needed (either success or non-404 error)

    async def _register_client(self) -> httpx.Request | None:
        """Build registration request or skip if already registered."""
        if self.context.client_info:
            return None

        if self.context.oauth_metadata and self.context.oauth_metadata.registration_endpoint:
            registration_url = str(self.context.oauth_metadata.registration_endpoint)
        else:
            auth_base_url = self.context.get_authorization_base_url(self.context.server_url)
            registration_url = urljoin(auth_base_url, "/register")

        registration_data = self.context.client_metadata.model_dump(by_alias=True, mode="json", exclude_none=True)

        return httpx.Request(
            "POST", registration_url, json=registration_data, headers={"Content-Type": "application/json"}
        )

    async def _handle_registration_response(self, response: httpx.Response) -> None:
        """Handle registration response."""
        if response.status_code not in (200, 201):
            await response.aread()
            raise OAuthRegistrationError(f"Registration failed: {response.status_code} {response.text}")

        try:
            content = await response.aread()
            client_info = OAuthClientInformationFull.model_validate_json(content)
            self.context.client_info = client_info
            await self.context.storage.set_client_info(client_info)
        except ValidationError as e:
            raise OAuthRegistrationError(f"Invalid registration response: {e}")

    async def _perform_authorization(self) -> httpx.Request:
        """Perform the authorization flow."""
        if "client_credentials" in self.context.client_metadata.grant_types:
            token_request = await self._exchange_token_client_credentials()
            return token_request
        else:
            auth_code, code_verifier = await self._perform_authorization_code_grant()
            token_request = await self._exchange_token_authorization_code(auth_code, code_verifier)
            return token_request

    async def _perform_authorization_code_grant(self) -> tuple[str, str]:
        """Perform the authorization redirect and get auth code."""
        if self.context.client_metadata.redirect_uris is None:
            raise OAuthFlowError("No redirect URIs provided for authorization code grant")
        if not self.context.redirect_handler:
            raise OAuthFlowError("No redirect handler provided for authorization code grant")
        if not self.context.callback_handler:
            raise OAuthFlowError("No callback handler provided for authorization code grant")

        if self.context.oauth_metadata and self.context.oauth_metadata.authorization_endpoint:
            auth_endpoint = str(self.context.oauth_metadata.authorization_endpoint)
        else:
            auth_base_url = self.context.get_authorization_base_url(self.context.server_url)
            auth_endpoint = urljoin(auth_base_url, "/authorize")

        if not self.context.client_info:
            raise OAuthFlowError("No client info available for authorization")

        # Generate PKCE parameters
        pkce_params = PKCEParameters.generate()
        state = secrets.token_urlsafe(32)

        auth_params = {
            "response_type": "code",
            "client_id": self.context.client_info.client_id,
            "redirect_uri": str(self.context.client_metadata.redirect_uris[0]),
            "state": state,
            "code_challenge": pkce_params.code_challenge,
            "code_challenge_method": "S256",
        }

        # Only include resource param if conditions are met
        if self.context.should_include_resource_param(self.context.protocol_version):
            auth_params["resource"] = self.context.get_resource_url()  # RFC 8707

        if self.context.client_metadata.scope:
            auth_params["scope"] = self.context.client_metadata.scope

        authorization_url = f"{auth_endpoint}?{urlencode(auth_params)}"
        await self.context.redirect_handler(authorization_url)

        # Wait for callback
        auth_code, returned_state = await self.context.callback_handler()

        if returned_state is None or not secrets.compare_digest(returned_state, state):
            raise OAuthFlowError(f"State parameter mismatch: {returned_state} != {state}")

        if not auth_code:
            raise OAuthFlowError("No authorization code received")

        # Return auth code and code verifier for token exchange
        return auth_code, pkce_params.code_verifier

    async def _exchange_token_authorization_code(self, auth_code: str, code_verifier: str) -> httpx.Request:
        """Build token exchange request for authorization_code flow."""
        if self.context.client_metadata.redirect_uris is None:
            raise OAuthFlowError("No redirect URIs provided for authorization code grant")
        if not self.context.client_info:
            raise OAuthFlowError("Missing client info")

        if self.context.oauth_metadata and self.context.oauth_metadata.token_endpoint:
            token_url = str(self.context.oauth_metadata.token_endpoint)
        else:
            auth_base_url = self.context.get_authorization_base_url(self.context.server_url)
            token_url = urljoin(auth_base_url, "/token")

        token_data = {
            "grant_type": "authorization_code",
            "code": auth_code,
            "redirect_uri": str(self.context.client_metadata.redirect_uris[0]),
            "client_id": self.context.client_info.client_id,
            "code_verifier": code_verifier,
        }

        # Only include resource param if conditions are met
        if self.context.should_include_resource_param(self.context.protocol_version):
            token_data["resource"] = self.context.get_resource_url()  # RFC 8707

        if self.context.client_info.client_secret:
            token_data["client_secret"] = self.context.client_info.client_secret

        return httpx.Request(
            "POST", token_url, data=token_data, headers={"Content-Type": "application/x-www-form-urlencoded"}
        )

    async def _exchange_token_client_credentials(self) -> httpx.Request:
        """Build token exchange request for client_credentials flow."""
        if not self.context.client_info:
            raise OAuthFlowError("Missing client info")

        if self.context.oauth_metadata and self.context.oauth_metadata.token_endpoint:
            token_url = str(self.context.oauth_metadata.token_endpoint)
        else:
            auth_base_url = self.context.get_authorization_base_url(self.context.server_url)
            token_url = urljoin(auth_base_url, "/token")

        token_data = {
            "grant_type": "client_credentials",
            "resource": self.context.get_resource_url(),  # RFC 8707
        }

        headers = {"Content-Type": "application/x-www-form-urlencoded"}

        if self.context.client_metadata.scope:
            token_data["scope"] = self.context.client_metadata.scope

        if self.context.client_metadata.token_endpoint_auth_method == "client_secret_post":
            # Include in request body
            if self.context.client_info.client_id:
                token_data["client_id"] = self.context.client_info.client_id
            if self.context.client_info.client_secret:
                token_data["client_secret"] = self.context.client_info.client_secret
        elif self.context.client_metadata.token_endpoint_auth_method == "client_secret_basic":
            # Include as Basic auth header
            if not self.context.client_info.client_id:
                raise OAuthTokenError("Missing client_id in Basic auth flow")
            if not self.context.client_info.client_secret:
                raise OAuthTokenError("Missing client_secret in Basic auth flow")
            raw_auth = f"{self.context.client_info.client_id}:{self.context.client_info.client_secret}"
            headers["Authorization"] = f"Basic {base64.b64encode(raw_auth.encode()).decode()}"

        return httpx.Request("POST", token_url, data=token_data, headers=headers)

    async def _handle_token_response(self, response: httpx.Response) -> None:
        """Handle token exchange response."""
        if response.status_code != 200:
            body = await response.aread()
            body = body.decode("utf-8")
            raise OAuthTokenError(f"Token exchange failed ({response.status_code}): {body}")

        try:
            content = await response.aread()
            token_response = OAuthToken.model_validate_json(content)

            # Validate scopes
            if token_response.scope and self.context.client_metadata.scope:
                requested_scopes = set(self.context.client_metadata.scope.split())
                returned_scopes = set(token_response.scope.split())
                unauthorized_scopes = returned_scopes - requested_scopes
                if unauthorized_scopes:
                    raise OAuthTokenError(f"Server granted unauthorized scopes: {unauthorized_scopes}")

            self.context.current_tokens = token_response
            self.context.update_token_expiry(token_response)
            await self.context.storage.set_tokens(token_response)
        except ValidationError as e:
            raise OAuthTokenError(f"Invalid token response: {e}")

    async def _refresh_token(self) -> httpx.Request:
        """Build token refresh request."""
        if not self.context.current_tokens or not self.context.current_tokens.refresh_token:
            raise OAuthTokenError("No refresh token available")

        if not self.context.client_info:
            raise OAuthTokenError("No client info available")

        if self.context.oauth_metadata and self.context.oauth_metadata.token_endpoint:
            token_url = str(self.context.oauth_metadata.token_endpoint)
        else:
            auth_base_url = self.context.get_authorization_base_url(self.context.server_url)
            token_url = urljoin(auth_base_url, "/token")

        refresh_data = {
            "grant_type": "refresh_token",
            "refresh_token": self.context.current_tokens.refresh_token,
            "client_id": self.context.client_info.client_id,
        }

        # Only include resource param if conditions are met
        if self.context.should_include_resource_param(self.context.protocol_version):
            refresh_data["resource"] = self.context.get_resource_url()  # RFC 8707

        if self.context.client_info.client_secret:
            refresh_data["client_secret"] = self.context.client_info.client_secret

        return httpx.Request(
            "POST", token_url, data=refresh_data, headers={"Content-Type": "application/x-www-form-urlencoded"}
        )

    async def _handle_refresh_response(self, response: httpx.Response) -> bool:
        """Handle token refresh response. Returns True if successful."""
        if response.status_code != 200:
            logger.warning(f"Token refresh failed: {response.status_code}")
            self.context.clear_tokens()
            return False

        try:
            content = await response.aread()
            token_response = OAuthToken.model_validate_json(content)

            self.context.current_tokens = token_response
            self.context.update_token_expiry(token_response)
            await self.context.storage.set_tokens(token_response)

            return True
        except ValidationError:
            logger.exception("Invalid refresh response")
            self.context.clear_tokens()
            return False

    async def _initialize(self) -> None:
        """Load stored tokens and client info."""
        self.context.current_tokens = await self.context.storage.get_tokens()
        self.context.client_info = await self.context.storage.get_client_info()
        self._initialized = True

    def _add_auth_header(self, request: httpx.Request) -> None:
        """Add authorization header to request if we have valid tokens."""
        if self.context.current_tokens and self.context.current_tokens.access_token:
            request.headers["Authorization"] = f"Bearer {self.context.current_tokens.access_token}"

    async def async_auth_flow(self, request: httpx.Request) -> AsyncGenerator[httpx.Request, httpx.Response]:
        """HTTPX auth flow integration."""
        async with self.context.lock:
            if not self._initialized:
                await self._initialize()

            # Capture protocol version from request headers
            self.context.protocol_version = request.headers.get(MCP_PROTOCOL_VERSION)

<<<<<<< HEAD
            # Perform OAuth flow if not authenticated
            if not self.context.is_token_valid():
                try:
                    # OAuth flow must be inline due to generator constraints
                    # Step 1: Discover protected resource metadata (spec revision 2025-06-18)
                    discovery_request = await self._discover_protected_resource()
                    discovery_response = yield discovery_request
                    await self._handle_protected_resource_response(discovery_response)

                    # Step 2: Discover OAuth metadata (with fallback for legacy servers)
                    oauth_request = await self._discover_oauth_metadata()
                    oauth_response = yield oauth_request
                    handled = await self._handle_oauth_metadata_response(oauth_response, is_fallback=False)

                    # If path-aware discovery failed with 404, try fallback to root
                    if not handled:
                        fallback_request = await self._discover_oauth_metadata_fallback()
                        fallback_response = yield fallback_request
                        await self._handle_oauth_metadata_response(fallback_response, is_fallback=True)

                    # Step 3: Register client if needed
                    registration_request = await self._register_client()
                    if registration_request:
                        registration_response = yield registration_request
                        await self._handle_registration_response(registration_response)

                    # Step 4: Perform authorization and complete token exchange
                    token_response = yield await self._perform_authorization()
                    await self._handle_token_response(token_response)
                except Exception:
                    logger.exception("OAuth flow error")
                    raise

            # Add authorization header and make request
            self._add_auth_header(request)
            response = yield request

            # Handle 401 responses
            if response.status_code == 401 and self.context.can_refresh_token():
=======
            if not self.context.is_token_valid() and self.context.can_refresh_token():
>>>>>>> 41184ba6
                # Try to refresh token
                refresh_request = await self._refresh_token()
                refresh_response = yield refresh_request

                if not await self._handle_refresh_response(refresh_response):
                    # Refresh failed, need full re-authentication
                    self._initialized = False

            if self.context.is_token_valid():
                self._add_auth_header(request)

            response = yield request

            if response.status_code == 401:
                # Perform full OAuth flow
                try:
                    # OAuth flow must be inline due to generator constraints
                    # Step 1: Discover protected resource metadata (RFC9728 with WWW-Authenticate support)
                    discovery_request = await self._discover_protected_resource(response)
                    discovery_response = yield discovery_request
                    await self._handle_protected_resource_response(discovery_response)

                    # Step 2: Discover OAuth metadata (with fallback for legacy servers)
                    oauth_request = await self._discover_oauth_metadata()
                    oauth_response = yield oauth_request
                    handled = await self._handle_oauth_metadata_response(oauth_response, is_fallback=False)

                    # If path-aware discovery failed with 404, try fallback to root
                    if not handled:
                        fallback_request = await self._discover_oauth_metadata_fallback()
                        fallback_response = yield fallback_request
                        await self._handle_oauth_metadata_response(fallback_response, is_fallback=True)

                    # Step 3: Register client if needed
                    registration_request = await self._register_client()
                    if registration_request:
                        registration_response = yield registration_request
                        await self._handle_registration_response(registration_response)

                    # Step 4: Perform authorization and complete token exchange
                    token_response = yield await self._perform_authorization()
                    await self._handle_token_response(token_response)
                except Exception:
                    logger.exception("OAuth flow error")
                    raise

                # Retry with new tokens
                self._add_auth_header(request)
                yield request<|MERGE_RESOLUTION|>--- conflicted
+++ resolved
@@ -579,49 +579,7 @@
             # Capture protocol version from request headers
             self.context.protocol_version = request.headers.get(MCP_PROTOCOL_VERSION)
 
-<<<<<<< HEAD
-            # Perform OAuth flow if not authenticated
-            if not self.context.is_token_valid():
-                try:
-                    # OAuth flow must be inline due to generator constraints
-                    # Step 1: Discover protected resource metadata (spec revision 2025-06-18)
-                    discovery_request = await self._discover_protected_resource()
-                    discovery_response = yield discovery_request
-                    await self._handle_protected_resource_response(discovery_response)
-
-                    # Step 2: Discover OAuth metadata (with fallback for legacy servers)
-                    oauth_request = await self._discover_oauth_metadata()
-                    oauth_response = yield oauth_request
-                    handled = await self._handle_oauth_metadata_response(oauth_response, is_fallback=False)
-
-                    # If path-aware discovery failed with 404, try fallback to root
-                    if not handled:
-                        fallback_request = await self._discover_oauth_metadata_fallback()
-                        fallback_response = yield fallback_request
-                        await self._handle_oauth_metadata_response(fallback_response, is_fallback=True)
-
-                    # Step 3: Register client if needed
-                    registration_request = await self._register_client()
-                    if registration_request:
-                        registration_response = yield registration_request
-                        await self._handle_registration_response(registration_response)
-
-                    # Step 4: Perform authorization and complete token exchange
-                    token_response = yield await self._perform_authorization()
-                    await self._handle_token_response(token_response)
-                except Exception:
-                    logger.exception("OAuth flow error")
-                    raise
-
-            # Add authorization header and make request
-            self._add_auth_header(request)
-            response = yield request
-
-            # Handle 401 responses
-            if response.status_code == 401 and self.context.can_refresh_token():
-=======
             if not self.context.is_token_valid() and self.context.can_refresh_token():
->>>>>>> 41184ba6
                 # Try to refresh token
                 refresh_request = await self._refresh_token()
                 refresh_response = yield refresh_request
