--- conflicted
+++ resolved
@@ -763,56 +763,6 @@
         assert result == expected
 
 
-<<<<<<< HEAD
-class TestInvocationModes:
-    """Test invocation modes functionality."""
-
-    def test_invocation_mode_type_safety(self):
-        """Test InvocationMode literal type validation."""
-        from mcp.server.fastmcp.tools.base import InvocationMode
-
-        # Valid modes should work
-        valid_modes: list[InvocationMode] = ["sync", "async"]
-        assert valid_modes == ["sync", "async"]
-
-    def test_tool_from_function_with_invocation_modes(self):
-        """Test Tool.from_function with invocation_modes parameter."""
-        from mcp.server.fastmcp.tools.base import Tool
-
-        def test_tool(x: int) -> int:
-            return x
-
-        # Test default behavior
-        tool_default = Tool.from_function(test_tool)
-        assert tool_default.invocation_modes == ["sync"]
-
-        # Test explicit sync
-        tool_sync = Tool.from_function(test_tool, invocation_modes=["sync"])
-        assert tool_sync.invocation_modes == ["sync"]
-
-        # Test async only
-        tool_async = Tool.from_function(test_tool, invocation_modes=["async"])
-        assert tool_async.invocation_modes == ["async"]
-
-        # Test hybrid
-        tool_hybrid = Tool.from_function(test_tool, invocation_modes=["sync", "async"])
-        assert tool_hybrid.invocation_modes == ["sync", "async"]
-
-    def test_tool_manager_invocation_modes_parameter(self):
-        """Test ToolManager.add_tool with invocation_modes parameter."""
-        manager = ToolManager()
-
-        def test_tool(x: int) -> int:
-            return x
-
-        # Test that invocation_modes parameter is passed through
-        tool = manager.add_tool(test_tool, invocation_modes=["async"])
-        assert tool.invocation_modes == ["async"]
-
-        # Test default behavior when None
-        tool_default = manager.add_tool(test_tool, name="test_tool_default")
-        assert tool_default.invocation_modes == ["sync"]
-=======
 class TestRemoveTools:
     """Test tool removal functionality in the tool manager."""
 
@@ -924,4 +874,53 @@
         # Remove with correct case
         manager.remove_tool("test_func")
         assert manager.get_tool("test_func") is None
->>>>>>> 61399b38
+
+
+class TestInvocationModes:
+    """Test invocation modes functionality."""
+
+    def test_invocation_mode_type_safety(self):
+        """Test InvocationMode literal type validation."""
+        from mcp.server.fastmcp.tools.base import InvocationMode
+
+        # Valid modes should work
+        valid_modes: list[InvocationMode] = ["sync", "async"]
+        assert valid_modes == ["sync", "async"]
+
+    def test_tool_from_function_with_invocation_modes(self):
+        """Test Tool.from_function with invocation_modes parameter."""
+        from mcp.server.fastmcp.tools.base import Tool
+
+        def test_tool(x: int) -> int:
+            return x
+
+        # Test default behavior
+        tool_default = Tool.from_function(test_tool)
+        assert tool_default.invocation_modes == ["sync"]
+
+        # Test explicit sync
+        tool_sync = Tool.from_function(test_tool, invocation_modes=["sync"])
+        assert tool_sync.invocation_modes == ["sync"]
+
+        # Test async only
+        tool_async = Tool.from_function(test_tool, invocation_modes=["async"])
+        assert tool_async.invocation_modes == ["async"]
+
+        # Test hybrid
+        tool_hybrid = Tool.from_function(test_tool, invocation_modes=["sync", "async"])
+        assert tool_hybrid.invocation_modes == ["sync", "async"]
+
+    def test_tool_manager_invocation_modes_parameter(self):
+        """Test ToolManager.add_tool with invocation_modes parameter."""
+        manager = ToolManager()
+
+        def test_tool(x: int) -> int:
+            return x
+
+        # Test that invocation_modes parameter is passed through
+        tool = manager.add_tool(test_tool, invocation_modes=["async"])
+        assert tool.invocation_modes == ["async"]
+
+        # Test default behavior when None
+        tool_default = manager.add_tool(test_tool, name="test_tool_default")
+        assert tool_default.invocation_modes == ["sync"]